--- conflicted
+++ resolved
@@ -22,11 +22,8 @@
 from resotolib.types import Json
 from rich import print as rich_print
 from rich.live import Live
-<<<<<<< HEAD
-from sqlalchemy import Engine, create_engine
-=======
 from sqlalchemy.engine import Engine
->>>>>>> 75e47943
+from sqlalchemy import create_engine
 
 from cloud2sql.show_progress import CollectInfo
 from cloud2sql.sql import SqlModel, SqlUpdater
@@ -59,7 +56,6 @@
         with open(path_to_config) as f:
             return yaml.safe_load(f)  # type: ignore
     return {}
-
 
 def collect(collector: BaseCollectorPlugin, engine: Optional[Engine], feedback: CoreFeedback, args: Namespace) -> None:
     if args.parquet:
@@ -110,6 +106,8 @@
         pq.write_table(table, f"{args.parquet}-{table_name}.parquet")
     
     feedback.progress_done(collector.cloud, 1, 1)
+
+
 
 def collect_sql(collector: BaseCollectorPlugin, engine: Engine, feedback: CoreFeedback, args: Namespace) -> None:
     # collect cloud data
