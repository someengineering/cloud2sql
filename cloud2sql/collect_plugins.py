--- conflicted
+++ resolved
@@ -26,11 +26,8 @@
 from rich.live import Live
 from sqlalchemy.engine import Engine
 
-<<<<<<< HEAD
-
-=======
+
 from cloud2sql.analytics import AnalyticsEventSender
->>>>>>> 72edc879
 from cloud2sql.show_progress import CollectInfo
 from cloud2sql.sql import SqlUpdater, sql_updater
 from cloud2sql.parquet import ParquetModel, ParquetWriter
@@ -63,13 +60,13 @@
     return {}
 
 
-<<<<<<< HEAD
-def collect(collector: BaseCollectorPlugin, engine: Optional[Engine], feedback: CoreFeedback, args: Namespace) -> None:
+def collect(
+    collector: BaseCollectorPlugin, engine: Optional[Engine], feedback: CoreFeedback, args: Namespace) -> Tuple[str, int, int]:
     if args.parquet:
-        collect_parquet(collector, feedback, args)
+        return collect_parquet(collector, feedback, args)
     else:
         assert engine is not None
-        collect_sql(collector, engine, feedback, args)
+        return collect_sql(collector, engine, feedback, args)
 
 
 def prepare_node(node: BaseResource, collector: BaseCollectorPlugin) -> Json:
@@ -85,7 +82,7 @@
     return exported
 
 
-def collect_parquet(collector: BaseCollectorPlugin, feedback: CoreFeedback, args: Namespace) -> None:
+def collect_parquet(collector: BaseCollectorPlugin, feedback: CoreFeedback, args: Namespace) -> Tuple[str, int, int]:
     # collect cloud data
     feedback.progress_done(collector.cloud, 0, 1)
     collector.collect()
@@ -116,14 +113,11 @@
     writer.close()
 
     feedback.progress_done(collector.cloud, 1, 1)
-
-
-def collect_sql(collector: BaseCollectorPlugin, engine: Engine, feedback: CoreFeedback, args: Namespace) -> None:
-=======
-def collect(
-    collector: BaseCollectorPlugin, engine: Engine, feedback: CoreFeedback, args: Namespace
+    return collector.cloud, len(collector.graph.nodes), len(collector.graph.edges)
+
+
+def collect_sql(collector: BaseCollectorPlugin, engine: Engine, feedback: CoreFeedback, args: Namespace
 ) -> Tuple[str, int, int]:
->>>>>>> 72edc879
     # collect cloud data
     feedback.progress_done(collector.cloud, 0, 1)
     collector.collect()
@@ -134,14 +128,7 @@
     for node in collector.graph.nodes:
         node._graph = collector.graph
         # create an exported node with the same scheme as resotocore
-        exported = node_to_dict(node)
-        exported["type"] = "node"
-        exported["ancestors"] = {
-            "cloud": {"reported": {"id": node.cloud().name}},
-            "account": {"reported": {"id": node.account().name}},
-            "region": {"reported": {"id": node.region().name}},
-            "zone": {"reported": {"id": node.zone().name}},
-        }
+        exported = prepare_node(node, collector)
         nodes_by_kind[node.kind].append(exported)
 
     # group all edges by kind of from/to
@@ -166,18 +153,6 @@
             updater.create_schema(conn, args, list(edges_by_kind.keys()))
             feedback.progress_done(schema, 1, 1, context=[collector.cloud])
 
-<<<<<<< HEAD
-            # group all nodes by kind
-            nodes_by_kind = defaultdict(list)
-            node: BaseResource
-            for node in collector.graph.nodes:
-                node._graph = collector.graph
-                # create an exported node with the same scheme as resotocore
-                exported = prepare_node(node, collector)
-                nodes_by_kind[node.kind].append(exported)
-
-=======
->>>>>>> 72edc879
             # insert batches of nodes by kind
             for kind, nodes in nodes_by_kind.items():
                 log.info(f"Inserting {len(nodes)} nodes of kind {kind}")
@@ -207,11 +182,7 @@
         rich_print(message)
 
 
-<<<<<<< HEAD
-def collect_from_plugins(engine: Optional[Engine], args: Namespace) -> None:
-=======
-def collect_from_plugins(engine: Engine, args: Namespace, sender: AnalyticsEventSender) -> None:
->>>>>>> 72edc879
+def collect_from_plugins(engine: Optional[Engine], args: Namespace, sender: AnalyticsEventSender) -> None:
     # the multiprocessing manager is used to share data between processes
     mp_manager = multiprocessing.Manager()
     core_messages: Queue[Json] = mp_manager.Queue()
