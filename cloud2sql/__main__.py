from logging import getLogger
from typing import Optional
from resotolib.args import Namespace, ArgumentParser
from resotolib.logger import setup_logger
from sqlalchemy import create_engine
from sqlalchemy.engine import Engine

from cloud2sql.analytics import PosthogEventSender, NoEventSender, AnalyticsEventSender
from cloud2sql.collect_plugins import collect_from_plugins, configure
from cloud2sql.util import db_string_from_config

# Will fail in case snowflake is not installed - which is fine.
try:
    from cloud2sql.snowflake import SnowflakeUpdater  # noqa:F401
except ImportError:
    pass

log = getLogger("cloud2sql")


def parse_args() -> Namespace:
    parser = ArgumentParser(
        description="Collect data from cloud providers and store it in a database",
        epilog="Synchronizes cloud data to a database",
        env_args_prefix="CLOUD2SQL_",
    )
    parser.add_argument("--debug", action="store_true", help="Enable debug logging")
    parser.add_argument("--config", help="Path to config file", required=True)
    parser.add_argument(
        "--show",
        choices=["progress", "log", "none"],
        default="progress",
        help="Output to show during the process. Default: progress",
    )
    parser.add_argument(
<<<<<<< HEAD
        "--db",
        help="The database url or a parquet path. See https://docs.sqlalchemy.org/en/20/core/engines.html.",
        required=False,
    )
    parser.add_argument("--parquet_batch_size", type=int, default=100_000, help="Batch rows before writing to parquet")
    parser.add_argument(
=======
>>>>>>> 3539b34a
        "--analytics-opt-out",
        default=False,
        action="store_true",
        help="Do not send anonimized analytics data",
    )
    args = parser.parse_args()
    args.log_level = "CRITICAL" if args.show != "log" else "DEBUG" if args.debug else "INFO"
    return args  # type: ignore


def collect(engine: Optional[Engine], args: Namespace, sender: AnalyticsEventSender) -> None:
    try:
        collect_from_plugins(engine, args, sender)
    except Exception as e:
        log.error("Error during collection", e)
        print(f"Error syncing data to database: {e}")


def main() -> None:
    args = parse_args()
    sender: Optional[AnalyticsEventSender] = None
    try:
        setup_logger("resoto.cloud2sql", level=args.log_level, force=True)
        sender = NoEventSender() if args.analytics_opt_out else PosthogEventSender()
<<<<<<< HEAD
        engine = None if args.db.startswith("parquet") else create_engine(args.db)
=======
        config = configure(args.config)
        engine = create_engine(db_string_from_config(config))
>>>>>>> 3539b34a
        collect(engine, args, sender)
    except Exception as e:
        if args.debug:  # raise exception and show complete tracelog
            raise e
        else:
            print(f"Error syncing data to database: {e}")
    finally:
        if sender:
            sender.flush()


if __name__ == "__main__":
    main()<|MERGE_RESOLUTION|>--- conflicted
+++ resolved
@@ -33,15 +33,6 @@
         help="Output to show during the process. Default: progress",
     )
     parser.add_argument(
-<<<<<<< HEAD
-        "--db",
-        help="The database url or a parquet path. See https://docs.sqlalchemy.org/en/20/core/engines.html.",
-        required=False,
-    )
-    parser.add_argument("--parquet_batch_size", type=int, default=100_000, help="Batch rows before writing to parquet")
-    parser.add_argument(
-=======
->>>>>>> 3539b34a
         "--analytics-opt-out",
         default=False,
         action="store_true",
@@ -66,12 +57,9 @@
     try:
         setup_logger("resoto.cloud2sql", level=args.log_level, force=True)
         sender = NoEventSender() if args.analytics_opt_out else PosthogEventSender()
-<<<<<<< HEAD
-        engine = None if args.db.startswith("parquet") else create_engine(args.db)
-=======
         config = configure(args.config)
-        engine = create_engine(db_string_from_config(config))
->>>>>>> 3539b34a
+        is_parquet = next(destinations.keys(), None) == "parquet"
+        engine = None if is_parquet else create_engine(db_string_from_config(config))
         collect(engine, args, sender)
     except Exception as e:
         if args.debug:  # raise exception and show complete tracelog
