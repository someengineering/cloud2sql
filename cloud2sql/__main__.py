from logging import getLogger
from typing import Optional
<<<<<<< HEAD
=======

>>>>>>> 72edc879
from resotolib.args import Namespace, ArgumentParser
from resotolib.logger import setup_logger
from sqlalchemy import create_engine
from sqlalchemy.engine import Engine

from cloud2sql.analytics import PosthogEventSender, NoEventSender, AnalyticsEventSender
from cloud2sql.collect_plugins import collect_from_plugins
from pathlib import Path

# Will fail in case snowflake is not installed - which is fine.
try:
    from cloud2sql.snowflake import SnowflakeUpdater  # noqa:F401
except ImportError:
    pass

log = getLogger("cloud2sql")


def parse_args() -> Namespace:
    parser = ArgumentParser(
        description="Collect data from cloud providers and store it in a database",
        epilog="Synchronizes cloud data to a database",
        env_args_prefix="CLOUD2SQL_",
    )
    parser.add_argument("--debug", action="store_true", help="Enable debug logging")
    parser.add_argument("--config", help="Path to config file", required=False)
    parser.add_argument(
        "--show",
        choices=["progress", "log", "none"],
        default="progress",
        help="Output to show during the process. Default: progress",
    )
    group = parser.add_mutually_exclusive_group()
    group.add_argument(
        "--db",
        help="The database url. See https://docs.sqlalchemy.org/en/20/core/engines.html.",
        required=False,
    )
    group.add_argument(
        "--parquet", type=Path, help="Switch to parquet output mode and set the directory to write parquet files to"
    )
<<<<<<< HEAD
    parser.add_argument("--parquet_batch_size", type=int, default=100_000, help="Batch rows before writing to parquet")
=======
    parser.add_argument(
        "--analytics-opt-out",
        default=False,
        action="store_true",
        help="Do not send anonimized analytics data",
    )
>>>>>>> 72edc879
    args = parser.parse_args()
    args.log_level = "CRITICAL" if args.show != "log" else "DEBUG" if args.debug else "INFO"
    return args  # type: ignore


<<<<<<< HEAD
def collect(engine: Optional[Engine], args: Namespace) -> None:
=======
def collect(engine: Engine, args: Namespace, sender: AnalyticsEventSender) -> None:
>>>>>>> 72edc879
    try:
        collect_from_plugins(engine, args, sender)
    except Exception as e:
        log.error("Error during collection", e)
        print(f"Error syncing data to database: {e}")


def main() -> None:
    args = parse_args()
    sender: Optional[AnalyticsEventSender] = None
    try:
<<<<<<< HEAD
        setup_logger("cloud2sql", level=args.log_level, force=True)
        engine = create_engine(args.db) if args.db else None
        collect(engine, args)
=======
        setup_logger("resoto.cloud2sql", level=args.log_level, force=True)
        sender = NoEventSender() if args.analytics_opt_out else PosthogEventSender()
        engine = create_engine(args.db)
        collect(engine, args, sender)
>>>>>>> 72edc879
    except Exception as e:
        if args.debug:  # raise exception and show complete tracelog
            raise e
        else:
            print(f"Error syncing data to database: {e}")
    finally:
        if sender:
            sender.flush()


if __name__ == "__main__":
    main()<|MERGE_RESOLUTION|>--- conflicted
+++ resolved
@@ -1,9 +1,5 @@
 from logging import getLogger
 from typing import Optional
-<<<<<<< HEAD
-=======
-
->>>>>>> 72edc879
 from resotolib.args import Namespace, ArgumentParser
 from resotolib.logger import setup_logger
 from sqlalchemy import create_engine
@@ -45,26 +41,19 @@
     group.add_argument(
         "--parquet", type=Path, help="Switch to parquet output mode and set the directory to write parquet files to"
     )
-<<<<<<< HEAD
     parser.add_argument("--parquet_batch_size", type=int, default=100_000, help="Batch rows before writing to parquet")
-=======
     parser.add_argument(
         "--analytics-opt-out",
         default=False,
         action="store_true",
         help="Do not send anonimized analytics data",
     )
->>>>>>> 72edc879
     args = parser.parse_args()
     args.log_level = "CRITICAL" if args.show != "log" else "DEBUG" if args.debug else "INFO"
     return args  # type: ignore
 
 
-<<<<<<< HEAD
-def collect(engine: Optional[Engine], args: Namespace) -> None:
-=======
-def collect(engine: Engine, args: Namespace, sender: AnalyticsEventSender) -> None:
->>>>>>> 72edc879
+def collect(engine: Optional[Engine], args: Namespace, sender: AnalyticsEventSender) -> None:
     try:
         collect_from_plugins(engine, args, sender)
     except Exception as e:
@@ -76,16 +65,10 @@
     args = parse_args()
     sender: Optional[AnalyticsEventSender] = None
     try:
-<<<<<<< HEAD
-        setup_logger("cloud2sql", level=args.log_level, force=True)
-        engine = create_engine(args.db) if args.db else None
-        collect(engine, args)
-=======
         setup_logger("resoto.cloud2sql", level=args.log_level, force=True)
         sender = NoEventSender() if args.analytics_opt_out else PosthogEventSender()
-        engine = create_engine(args.db)
+        engine = create_engine(args.db) if args.db else None
         collect(engine, args, sender)
->>>>>>> 72edc879
     except Exception as e:
         if args.debug:  # raise exception and show complete tracelog
             raise e
